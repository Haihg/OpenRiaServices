﻿<?xml version="1.0" encoding="utf-8"?>
<Project ToolsVersion="4.0" DefaultTargets="Build" xmlns="http://schemas.microsoft.com/developer/msbuild/2003">
  <!-- All feature packages define a property for their root and include a common targets file to set common properties -->
  <PropertyGroup>
    <FeaturePackageRoot>$(MSBuildProjectDirectory)\..\..\..</FeaturePackageRoot>
  </PropertyGroup>
  <PropertyGroup Condition="'$(Configuration)|$(Platform)' == 'MyGet|AnyCPU'">
    <OutputPath>bin\MyGet\</OutputPath>
    <DefineConstants>TRACE;SILVERLIGHT</DefineConstants>
    <DocumentationFile>..\..\..\bin\MyGet\Silverlight\OpenRiaServices.DomainServices.Client.xml</DocumentationFile>
    <Optimize>true</Optimize>
    <NoStdLib>true</NoStdLib>
    <DebugType>pdbonly</DebugType>
    <PlatformTarget>AnyCPU</PlatformTarget>
    <ErrorReport>prompt</ErrorReport>
    <CodeAnalysisRuleSet>MinimumRecommendedRules.ruleset</CodeAnalysisRuleSet>
    <NoConfig>true</NoConfig>
  </PropertyGroup>
  <PropertyGroup Condition="'$(Configuration)|$(Platform)' == 'DebugNet40|AnyCPU'">
    <DebugSymbols>true</DebugSymbols>
    <OutputPath>bin\DebugNet40\</OutputPath>
    <DefineConstants>DEBUG;TRACE;SILVERLIGHT</DefineConstants>
    <DocumentationFile>..\..\..\bin\DebugNet40\Silverlight\OpenRiaServices.DomainServices.Client.xml</DocumentationFile>
    <NoStdLib>true</NoStdLib>
    <DebugType>full</DebugType>
    <PlatformTarget>AnyCPU</PlatformTarget>
    <ErrorReport>prompt</ErrorReport>
    <CodeAnalysisIgnoreGeneratedCode>false</CodeAnalysisIgnoreGeneratedCode>
    <CodeAnalysisRuleSet>MinimumRecommendedRules.ruleset</CodeAnalysisRuleSet>
    <NoConfig>true</NoConfig>
  </PropertyGroup>
  <PropertyGroup Condition="'$(Configuration)|$(Platform)' == 'ReleaseNet40|AnyCPU'">
    <OutputPath>bin\ReleaseNet40\</OutputPath>
    <DefineConstants>TRACE;SILVERLIGHT</DefineConstants>
    <DocumentationFile>..\..\..\bin\ReleaseNet40\Silverlight\OpenRiaServices.DomainServices.Client.xml</DocumentationFile>
    <Optimize>true</Optimize>
    <NoStdLib>true</NoStdLib>
    <DebugType>pdbonly</DebugType>
    <PlatformTarget>AnyCPU</PlatformTarget>
    <ErrorReport>prompt</ErrorReport>
    <CodeAnalysisRuleSet>MinimumRecommendedRules.ruleset</CodeAnalysisRuleSet>
    <NoConfig>true</NoConfig>
  </PropertyGroup>
  <PropertyGroup Condition="'$(Configuration)|$(Platform)' == 'MyGet40|AnyCPU'">
    <OutputPath>bin\MyGet40\</OutputPath>
    <DefineConstants>TRACE;SILVERLIGHT</DefineConstants>
    <DocumentationFile>..\..\..\bin\MyGet40\Silverlight\OpenRiaServices.DomainServices.Client.xml</DocumentationFile>
    <Optimize>true</Optimize>
    <NoStdLib>true</NoStdLib>
    <DebugType>pdbonly</DebugType>
    <PlatformTarget>AnyCPU</PlatformTarget>
    <ErrorReport>prompt</ErrorReport>
    <CodeAnalysisRuleSet>MinimumRecommendedRules.ruleset</CodeAnalysisRuleSet>
    <NoConfig>true</NoConfig>
  </PropertyGroup>
  <Import Project="$(FeaturePackageRoot)\FeaturePackage.targets" />
  <PropertyGroup>
    <Configuration Condition=" '$(Configuration)' == '' ">Debug</Configuration>
    <Platform Condition=" '$(Platform)' == '' ">AnyCPU</Platform>
    <ProductVersion>10.0.20805</ProductVersion>
    <SchemaVersion>2.0</SchemaVersion>
    <ProjectGuid>{B15B8171-0EDC-4D96-A126-E086E4F3EA2C}</ProjectGuid>
    <ProjectTypeGuids>{A1591282-1198-4647-A2B1-27E5FF5F6F3B};{fae04ec0-301f-11d3-bf4b-00c04f79efbc}</ProjectTypeGuids>
    <OutputType>Library</OutputType>
    <AppDesignerFolder>Properties</AppDesignerFolder>
    <RootNamespace>OpenRiaServices.DomainServices.Client</RootNamespace>
    <AssemblyName>OpenRiaServices.DomainServices.Client</AssemblyName>
    <TargetFrameworkVersion>v5.0</TargetFrameworkVersion>
    <SilverlightApplication>false</SilverlightApplication>
    <ValidateXaml>true</ValidateXaml>
    <ThrowErrorsInValidation>false</ThrowErrorsInValidation>
    <OutputPath>..\..\..\bin\$(Configuration)\Silverlight\</OutputPath>
    <DocumentationFile>..\..\..\bin\$(Configuration)\Silverlight\OpenRiaServices.DomainServices.Client.XML</DocumentationFile>
    <NoStdLib>true</NoStdLib>
    <NoConfig>true</NoConfig>
    <WarningLevel>4</WarningLevel>
    <ErrorReport>prompt</ErrorReport>
  </PropertyGroup>
  <PropertyGroup Condition=" '$(Configuration)|$(Platform)' == 'Debug|AnyCPU' ">
    <DebugSymbols>true</DebugSymbols>
    <DebugType>full</DebugType>
    <Optimize>false</Optimize>
    <DefineConstants>DEBUG;TRACE;SILVERLIGHT</DefineConstants>
    <CodeAnalysisIgnoreGeneratedCode>false</CodeAnalysisIgnoreGeneratedCode>
    <DocumentationFile>..\..\..\bin\Debug\Silverlight\OpenRiaServices.DomainServices.Client.xml</DocumentationFile>
  </PropertyGroup>
  <PropertyGroup Condition=" '$(Configuration)|$(Platform)' == 'Release|AnyCPU' ">
    <DebugType>pdbonly</DebugType>
    <Optimize>true</Optimize>
    <DefineConstants>TRACE;SILVERLIGHT</DefineConstants>
    <DocumentationFile>..\..\..\bin\Release\Silverlight\OpenRiaServices.DomainServices.Client.xml</DocumentationFile>
  </PropertyGroup>
  <PropertyGroup Condition=" '$(Configuration)|$(Platform)' == 'CodeCov|AnyCPU' ">
    <DebugSymbols>true</DebugSymbols>
    <DebugType>full</DebugType>
    <Optimize>false</Optimize>
    <DefineConstants>DEBUG;TRACE;SILVERLIGHT;CODECOV</DefineConstants>
    <IsSilverlight>true</IsSilverlight>
    <DocumentationFile>..\..\..\bin\CodeCov\Silverlight\OpenRiaServices.DomainServices.Client.xml</DocumentationFile>
  </PropertyGroup>
  <ItemGroup>
    <Reference Include="mscorlib" />
    <Reference Include="system" />
    <Reference Include="System.ComponentModel.DataAnnotations" />
    <Reference Include="System.Core" />
    <Reference Include="System.Net" />
    <Reference Include="System.Runtime.Serialization" />
    <Reference Include="System.Windows" />
    <Reference Include="System.Xml" />
  </ItemGroup>
  <ItemGroup>
    <Compile Include="..\..\..\OpenRiaServices.DomainServices.Server\Framework\Data\CompositionAttribute.cs">
      <Link>Data\CompositionAttribute.cs</Link>
    </Compile>
    <Compile Include="ApplicationServices\AuthenticationEventArgs.cs" />
    <Compile Include="ApplicationServices\AuthenticationOperation.cs">
    </Compile>
    <Compile Include="ApplicationServices\AuthenticationResult.cs">
    </Compile>
    <Compile Include="ApplicationServices\LoadUserOperation.cs" />
    <Compile Include="ApplicationServices\LoadUserResult.cs" />
    <Compile Include="ApplicationServices\LoginOperation.cs" />
    <Compile Include="ApplicationServices\LoginResult.cs" />
    <Compile Include="ApplicationServices\LogoutOperation.cs" />
    <Compile Include="ApplicationServices\LogoutResult.cs" />
    <Compile Include="ApplicationServices\SaveUserOperation.cs" />
    <Compile Include="ApplicationServices\SaveUserResult.cs" />
    <Compile Include="Data\ComplexObject.cs" />
    <Compile Include="Data\Entity.INotifyDataErrorInfo.cs" />
    <Compile Include="Data\EntityQueryable.cs" />
<<<<<<< HEAD
    <Compile Include="Data\MergeAttribute.cs" />
=======
    <Compile Include="Data\LoadResult.cs" />
>>>>>>> 6a8ccf69
    <Compile Include="Data\ObjectStateUtility.cs" />
    <Compile Include="Data\SubmitOperationException.cs" />
    <Compile Include="Data\InvokeResult.cs" />
    <Compile Include="Data\SubmitResult.cs" />
    <Compile Include="Data\ValidationResultCollection.cs" />
    <Compile Include="Data\EntityVisitor.cs" />
    <Compile Include="Data\InvokeArgs.cs" />
    <Compile Include="Data\MetaType.cs" />
    <Compile Include="Data\RoundtripOriginalAttribute.cs" />
    <Compile Include="ExceptionHandlingUtility.cs" />
    <Compile Include="Data\BinaryTypeUtility.cs" />
    <Compile Include="OperationBase.cs">
    </Compile>
    <Compile Include="AsyncResultBase.cs" />
    <Compile Include="Data\ChangeSetBuilder.cs">
    </Compile>
    <Compile Include="Data\QueryResult.cs">
    </Compile>
    <Compile Include="Data\DomainClientAsyncResult.cs">
    </Compile>
    <Compile Include="Data\DomainClientResult.cs">
    </Compile>
    <Compile Include="Data\EntityAction.cs" />
    <Compile Include="Data\EntityCollectionChangedEventArgs.cs" />
    <Compile Include="Data\EntityOperationType.cs" />
    <Compile Include="Data\EntityQuery.cs">
    </Compile>
    <Compile Include="Data\ExternalReferenceAttribute.cs" />
    <Compile Include="Data\InvokeOperation.cs">
    </Compile>
    <Compile Include="Data\DomainClient.cs" />
    <Compile Include="Data\DomainContext.cs">
    </Compile>
    <Compile Include="Data\DomainOperationException.cs" />
    <Compile Include="Data\DomainIdentifierAttribute.cs" />
    <Compile Include="Data\DomainException.cs" />
    <Compile Include="Data\LoadOperation.cs">
    </Compile>
    <Compile Include="Data\SubmitOperation.cs">
    </Compile>
    <Compile Include="Data\Entity.cs" />
    <Compile Include="Data\EntityChangeSet.cs" />
    <Compile Include="Data\EntityCollection.cs" />
    <Compile Include="Data\EntityConflict.cs">
    </Compile>
    <Compile Include="Data\EntityContainer.cs" />
    <Compile Include="Data\EntityKey.cs">
    </Compile>
    <Compile Include="Data\EntitySet.cs">
    </Compile>
    <Compile Include="Data\EntitySetOperations.cs" />
    <Compile Include="Data\ChangeSetEntry.cs" />
    <Compile Include="Data\EntityRef.cs" />
    <Compile Include="Data\EntityState.cs" />
    <Compile Include="Data\InvokeCompletedResult.cs" />
    <Compile Include="Data\LoadBehavior.cs" />
    <Compile Include="Data\ValidationResultInfo.cs" />
    <Compile Include="Data\OperationErrorStatus.cs" />
    <Compile Include="Data\QueryCompletedResult.cs" />
    <Compile Include="Data\Resource.Designer.cs">
      <AutoGen>True</AutoGen>
      <DesignTime>True</DesignTime>
      <DependentUpon>Resource.resx</DependentUpon>
    </Compile>
    <Compile Include="Data\SubmitCompletedResult.cs" />
    <Compile Include="Data\ValidationUtilities.cs" />
    <Compile Include="GlobalSuppressions.cs" Condition=" '$(RunCodeAnalysis)' == 'true' ">
    </Compile>
    <Compile Include="ApplicationServices\LoginParameters.cs" />
    <Compile Include="Data\TypeUtility.cs">
    </Compile>
    <Compile Include="Properties\AssemblyInfo.cs" />
    <Compile Include="Resources.Designer.cs">
      <AutoGen>True</AutoGen>
      <DesignTime>True</DesignTime>
      <DependentUpon>Resources.resx</DependentUpon>
    </Compile>
    <Compile Include="ApplicationServices\AuthenticationService.cs">
    </Compile>
    <Compile Include="WeakCollectionChangedListener.cs" />
  </ItemGroup>
  <ItemGroup>
    <EmbeddedResource Include="Resources.resx">
      <Generator>ResXFileCodeGenerator</Generator>
      <LastGenOutput>Resources.Designer.cs</LastGenOutput>
      <CustomToolNamespace>OpenRiaServices.DomainServices.Client</CustomToolNamespace>
    </EmbeddedResource>
  </ItemGroup>
  <ItemGroup>
    <EmbeddedResource Include="Data\Resource.resx">
      <Generator>ResXFileCodeGenerator</Generator>
      <LastGenOutput>Resource.Designer.cs</LastGenOutput>
      <CustomToolNamespace>OpenRiaServices.DomainServices.Client</CustomToolNamespace>
      <SubType>Designer</SubType>
    </EmbeddedResource>
  </ItemGroup>
  <ItemGroup>
    <Content Include="OpenRiaServices.DomainServices.Client.extmap.xml" />
  </ItemGroup>
  <Import Project="..\..\..\MSBuildCommunityTasks\MSBuild.Community.Tasks.Targets" />
  <Import Project="$(MSBuildExtensionsPath)\Microsoft\Silverlight\v5.0\Microsoft.Silverlight.CSharp.targets" />
  <Import Condition="Exists('$(FeaturePackageInfrastructure)\bin\AutomaticAssemblyFileVersion.targets')" Project="$(FeaturePackageInfrastructure)\bin\AutomaticAssemblyFileVersion.targets" />
  <ProjectExtensions>
    <VisualStudio>
      <FlavorProperties GUID="{A1591282-1198-4647-A2B1-27E5FF5F6F3B}">
        <SilverlightProjectProperties />
      </FlavorProperties>
    </VisualStudio>
  </ProjectExtensions>
</Project><|MERGE_RESOLUTION|>--- conflicted
+++ resolved
@@ -128,11 +128,8 @@
     <Compile Include="Data\ComplexObject.cs" />
     <Compile Include="Data\Entity.INotifyDataErrorInfo.cs" />
     <Compile Include="Data\EntityQueryable.cs" />
-<<<<<<< HEAD
     <Compile Include="Data\MergeAttribute.cs" />
-=======
     <Compile Include="Data\LoadResult.cs" />
->>>>>>> 6a8ccf69
     <Compile Include="Data\ObjectStateUtility.cs" />
     <Compile Include="Data\SubmitOperationException.cs" />
     <Compile Include="Data\InvokeResult.cs" />
