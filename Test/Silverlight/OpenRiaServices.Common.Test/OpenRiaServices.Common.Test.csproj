--- conflicted
+++ resolved
@@ -51,10 +51,7 @@
     <TargetFrameworkVersion>v5.0</TargetFrameworkVersion>
     <RootNamespace>OpenRiaServices.Common.Test</RootNamespace>
     <AssemblyName>OpenRiaServices.Common.Test</AssemblyName>
-<<<<<<< HEAD
-=======
     <TargetFrameworkVersion>v5.0</TargetFrameworkVersion>
->>>>>>> 2f325073
     <SilverlightApplication>false</SilverlightApplication>
     <ValidateXaml>true</ValidateXaml>
     <ThrowErrorsInValidation>true</ThrowErrorsInValidation>
@@ -121,12 +118,9 @@
       <Name>OpenRiaServices.DomainServices.Client %28Framework\Silverlight\OpenRiaServices.DomainServices.Client%29</Name>
     </ProjectReference>
   </ItemGroup>
-<<<<<<< HEAD
-=======
   <ItemGroup>
     <None Include="packages.config" />
   </ItemGroup>
->>>>>>> 2f325073
   <Import Project="$(MSBuildExtensionsPath)\Microsoft\Silverlight\v5.0\Microsoft.Silverlight.CSharp.targets" />
   <!-- To modify your build process, add your task inside one of the targets below and uncomment it. 
        Other similar extension points exist, see Microsoft.Common.targets.
